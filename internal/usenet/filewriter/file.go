package filewriter

import (
	"context"
	"errors"
	"fmt"
	"io"
	"io/fs"
	"log/slog"
	"os"
	"path/filepath"
	"strconv"
	"syscall"
	"time"

	"github.com/avast/retry-go"
	"github.com/hashicorp/go-multierror"
	"github.com/javi11/usenet-drive/internal/usenet"
	"github.com/javi11/usenet-drive/internal/usenet/connectionpool"
	"github.com/javi11/usenet-drive/internal/usenet/nzbloader"
	"github.com/javi11/usenet-drive/pkg/nntpcli"
	"github.com/javi11/usenet-drive/pkg/nzb"
	"github.com/javi11/usenet-drive/pkg/osfs"
)

var ErrUnexpectedFileSize = errors.New("file size does not match the expected size")

type nzbMetadata struct {
	fileNameHash     string
	filePath         string
	parts            int64
	group            string
	poster           string
	expectedFileSize int64
}

type file struct {
	io.ReaderFrom
	dryRun           bool
	nzbMetadata      *nzbMetadata
	metadata         *usenet.Metadata
	cp               connectionpool.UsenetConnectionPool
	maxUploadRetries int
	onClose          func() error
	log              *slog.Logger
	flag             int
	perm             fs.FileMode
	nzbLoader        nzbloader.NzbLoader
	fs               osfs.FileSystem
	ctx              context.Context
}

func openFile(
	ctx context.Context,
	filePath string,
	flag int,
	perm fs.FileMode,
	fileSize int64,
	segmentSize int64,
	cp connectionpool.UsenetConnectionPool,
	randomGroup string,
	log *slog.Logger,
	nzbLoader nzbloader.NzbLoader,
	maxUploadRetries int,
	dryRun bool,
	onClose func() error,
	fs osfs.FileSystem,
) (*file, error) {
	if dryRun {
		log.InfoContext(ctx, "Dry run. Skipping upload", "filename", filePath)
	}

	parts := fileSize / segmentSize
	rem := fileSize % segmentSize
	if rem > 0 {
		parts++
	}

	fileName := filepath.Base(filePath)

	fileNameHash, err := generateHashFromString(fileName)
	if err != nil {
		return nil, err
	}

	poster := generateRandomPoster()

	return &file{
		ctx:              ctx,
		maxUploadRetries: maxUploadRetries,
		dryRun:           dryRun,
		cp:               cp,
		nzbLoader:        nzbLoader,
		fs:               fs,
		log:              log.With("filename", fileName),
		onClose:          onClose,
		flag:             flag,
		perm:             perm,
		nzbMetadata: &nzbMetadata{
			fileNameHash:     fileNameHash,
			filePath:         filePath,
			parts:            parts,
			group:            randomGroup,
			poster:           poster,
			expectedFileSize: fileSize,
		},
		metadata: &usenet.Metadata{
			FileName:      fileName,
			ModTime:       time.Now(),
			FileSize:      0,
			FileExtension: filepath.Ext(fileName),
			ChunkSize:     segmentSize,
		},
	}, nil
}

func (f *file) ReadFrom(src io.Reader) (int64, error) {
	var bytesWritten int64
	wg := &multierror.Group{}
	segments := make([]*nzb.NzbSegment, f.nzbMetadata.parts)

	ctx, cancel := context.WithCancelCause(f.ctx)
	for i := 0; ; i++ {
		select {
		case <-ctx.Done():
			if err := context.Cause(ctx); err != nil {
				f.log.Error("Error uploading the file", "error", err)

				return bytesWritten, err
			}

			return bytesWritten, nil
		default:
			buf := make([]byte, f.metadata.ChunkSize)
			bytesRead, err := f.readUntilBufferIsFull(src, buf)

			if bytesRead > 0 {
				if part := i + 1; part > int(f.nzbMetadata.parts) {
					f.log.Error(
						"Unexpected file size", "expected",
						f.nzbMetadata.expectedFileSize,
						"actual",
						bytesWritten,
						"expectedParts",
						f.nzbMetadata.parts,
						"actualParts",
						part,
					)
					cancel(ErrUnexpectedFileSize)

					continue
				}

				i := i
				retryErr := retry.Do(func() error {
					conn, err := f.cp.Get()
					if err != nil {
						if conn != nil {
							if e := f.cp.Close(conn); e != nil {
								f.log.Error("Error closing connection.", "error", e)
							}
						}

						return err
					}

					wg.Go(func() error {
						return f.addSegment(ctx, conn, segments, buf[0:bytesRead], i)
					})

					return nil
				},
					retry.Context(ctx),
					retry.Attempts(uint(f.maxUploadRetries)),
					retry.Delay(1*time.Second),
					retry.DelayType(retry.FixedDelay),
					retry.OnRetry(func(n uint, err error) {
						f.log.Info("Error uploading segment. Retrying", "error", err, "segment", i, "retry", n)
					}),
					retry.RetryIf(func(err error) bool {
						return nntpcli.IsRetryableError(err)
					}),
				)
				if retryErr != nil {
					err := retryErr
					var e retry.Error
					if errors.As(err, &e) {
						err = errors.Join(e.WrappedErrors()...)
					}

					cancel(err)
					continue
				}
				bytesWritten += int64(bytesRead)
				f.metadata.FileSize = bytesWritten
				f.metadata.ModTime = time.Now()
			}
			if err != nil {
				if err != io.EOF {
					f.log.Error("Error reading the file", "error", err)
					cancel(err)

					continue
				}

				if bytesWritten < f.nzbMetadata.expectedFileSize {
					f.log.Error(
						"Write end to early", "expected",
						f.nzbMetadata.expectedFileSize,
						"actual",
						bytesWritten,
						"expectedParts",
						f.nzbMetadata.parts,
						"actualParts",
						i+1,
					)
					cancel(io.ErrShortWrite)

					continue
				}

				if err := wg.Wait().ErrorOrNil(); err != nil {
					f.log.Error("Error uploading the file. The file will not be written.", "error", err)

					cancel(io.ErrUnexpectedEOF)
					continue
				}

				err := f.writeFinalNzb(segments)
				if err != nil {
					f.log.Error("Error writing the nzb file. The file will not be written.", "error", err)
					cancel(io.ErrUnexpectedEOF)
					continue
				}

				f.log.Info("Upload finished successfully.")
				cancel(nil)

				return bytesWritten, nil
			}
		}
	}
}

func (f *file) Write(b []byte) (int, error) {
	f.log.Error("Write not permitted. Use ReadFrom instead.")
	return 0, os.ErrPermission
}

func (f *file) Close() error {
	return f.onClose()
}

func (f *file) Chdir() error {
	return os.ErrPermission
}

func (f *file) Chmod(mode os.FileMode) error {
	return os.ErrPermission
}

func (f *file) Chown(uid, gid int) error {
	return os.ErrPermission
}

func (f *file) Fd() uintptr {
	return 0
}

func (f *file) Name() string {
	return f.getMetadata().FileName
}

func (f *file) Read(b []byte) (int, error) {
	return 0, os.ErrPermission
}

func (f *file) ReadAt(b []byte, off int64) (int, error) {
	return 0, os.ErrPermission
}

func (f *file) Readdir(n int) ([]os.FileInfo, error) {
	return []os.FileInfo{}, os.ErrPermission
}

func (f *file) Readdirnames(n int) ([]string, error) {
	return []string{}, os.ErrPermission
}

func (f *file) Seek(offset int64, whence int) (int64, error) {
	return 0, os.ErrPermission
}

func (f *file) SetDeadline(t time.Time) error {
	return os.ErrPermission
}

func (f *file) SetReadDeadline(t time.Time) error {
	return os.ErrPermission
}

func (f *file) SetWriteDeadline(t time.Time) error {
	return os.ErrPermission
}

func (f *file) Stat() (os.FileInfo, error) {
	metadata := f.getMetadata()
	return NewFileInfo(metadata, metadata.FileName)
}

func (f *file) Sync() error {
	return os.ErrPermission
}

func (f *file) Truncate(size int64) error {
	return os.ErrPermission
}

func (f *file) WriteAt(b []byte, off int64) (int, error) {
	return 0, os.ErrPermission
}

func (f *file) WriteString(s string) (int, error) {
	return 0, os.ErrPermission
}

func (f *file) getMetadata() *usenet.Metadata {
	return f.metadata
}

<<<<<<< HEAD
func (f *file) addSegment(ctx context.Context, conn nntpcli.Connection, segments []nzb.NzbSegment, b []byte, segmentIndex int) error {
=======
func (f *file) addSegment(ctx context.Context, conn connectionpool.NntpConnection, segments []*nzb.NzbSegment, b []byte, segmentIndex int) error {
>>>>>>> 861b6e02
	a := f.buildArticleData(int64(segmentIndex))
	b, err := ArticleToBytes(b, a)
	if err != nil {
		f.log.Error("Error building article.", "error", err, "segment", a)
		err := f.cp.Free(conn)
		if err != nil {
			f.log.Error("Error freeing connection.", "error", err)
		}

		return err
	}

	segments[segmentIndex] = &nzb.NzbSegment{
		Bytes:  a.partSize,
		Number: a.partNum,
		Id:     a.msgId,
	}

	err = f.upload(ctx, b, conn)
	if err != nil {
		f.log.Error("Error uploading segment.", "error", err, "segment", a)
		return err
	}

	return nil
}

func (f *file) buildArticleData(segmentIndex int64) *ArticleData {
	start := segmentIndex * f.metadata.ChunkSize
	end := min((segmentIndex+1)*f.metadata.ChunkSize, f.nzbMetadata.expectedFileSize)
	msgId := generateMessageId()

	return &ArticleData{
		partNum:   segmentIndex + 1,
		partTotal: f.nzbMetadata.parts,
		partSize:  end - start,
		partBegin: start,
		partEnd:   end,
		fileNum:   1,
		fileTotal: 1,
		fileSize:  f.nzbMetadata.expectedFileSize,
		fileName:  f.nzbMetadata.fileNameHash,
		poster:    f.nzbMetadata.poster,
		group:     f.nzbMetadata.group,
		msgId:     msgId,
	}
}

func (f *file) upload(ctx context.Context, b []byte, conn nntpcli.Connection) error {
	if f.dryRun {
		time.Sleep(100 * time.Millisecond)

		return f.cp.Free(conn)
	}

	err := retry.Do(func() error {
		// connection can be null in case OnRetry fails to get the connection
		if conn == nil {
			c, err := f.cp.Get()
			if err != nil {
				// Retry
				return errors.Join(err, syscall.ETIMEDOUT)
			}
			conn = c
		}

		err := conn.Post(b, f.metadata.ChunkSize)
		if err != nil {
			return err
		}

		return f.cp.Free(conn)
	},
		retry.Context(ctx),
		retry.Attempts(uint(f.maxUploadRetries)),
		retry.Delay(1*time.Second),
		retry.DelayType(retry.FixedDelay),
		retry.OnRetry(func(n uint, err error) {
			f.log.InfoContext(ctx, "Retrying upload", "error", err, "retry", n)

			err = f.cp.Close(conn)
			if err != nil {
				f.log.DebugContext(ctx, "Error closing connection.", "error", err)
			}

			c, err := f.cp.Get()
			if err != nil {
				f.log.InfoContext(ctx, "Error getting connection from pool.", "error", err)
			}

			conn = c
		}),
		retry.RetryIf(func(err error) bool {
			return nntpcli.IsRetryableError(err)
		}),
	)

	if err != nil {
		if errors.Is(err, context.Canceled) {
			err = f.cp.Free(conn)
			if err != nil {
				f.log.DebugContext(ctx, "Error freeing the connection.", "error", err)
			}
		} else {
			err = f.cp.Close(conn)
			if err != nil {
				f.log.DebugContext(ctx, "Error closing the connection.", "error", err)
			}
		}

		return err
	}

	return nil
}

func (f *file) writeFinalNzb(segments []*nzb.NzbSegment) error {
	for _, segment := range segments {
		if segment.Bytes == 0 {
			f.log.Warn("Upload was canceled. The file will not be written.")

			return io.ErrUnexpectedEOF
		}
	}

	// Create and upload the nzb file
	subject := fmt.Sprintf("[1/1] - \"%s\" yEnc (1/%d)", f.nzbMetadata.fileNameHash, f.nzbMetadata.parts)
	nzb := &nzb.Nzb{
		Files: []*nzb.NzbFile{
			{
				Segments: segments,
				Subject:  subject,
				Groups:   []string{f.nzbMetadata.group},
				Poster:   f.nzbMetadata.group,
				Date:     time.Now().UnixMilli(),
			},
		},
		Meta: map[string]string{
			"file_size":      strconv.FormatInt(f.metadata.FileSize, 10),
			"mod_time":       f.metadata.ModTime.Format(time.DateTime),
			"file_extension": filepath.Ext(f.metadata.FileName),
			"file_name":      f.metadata.FileName,
			"chunk_size":     strconv.FormatInt(f.metadata.ChunkSize, 10),
		},
	}

	// Write and close the tmp nzb file
	nzbFilePath := usenet.ReplaceFileExtension(f.nzbMetadata.filePath, ".nzb")
	b, err := nzb.ToBytes()
	if err != nil {
		f.log.Error("Malformed xml during nzb file writing.", "error", err)

		return io.ErrUnexpectedEOF
	}

	err = f.fs.WriteFile(nzbFilePath, b, f.perm)
	if err != nil {
		f.log.Error(fmt.Sprintf("Error writing the nzb file to %s.", nzbFilePath), "error", err)

		return io.ErrUnexpectedEOF
	}

	_, err = f.nzbLoader.RefreshCachedNzb(nzbFilePath, nzb)
	if err != nil {
		f.log.Error("Error refreshing Nzb Cache", "error", err)
	}

	return nil
}

func (f *file) readUntilBufferIsFull(src io.Reader, buf []byte) (n int, err error) {
	for {
		if n >= len(buf) {
			return
		}
		nr, er := src.Read(buf[n:])
		err = er
		n += nr
		if err != nil {
			return
		}
	}
}<|MERGE_RESOLUTION|>--- conflicted
+++ resolved
@@ -328,11 +328,7 @@
 	return f.metadata
 }
 
-<<<<<<< HEAD
-func (f *file) addSegment(ctx context.Context, conn nntpcli.Connection, segments []nzb.NzbSegment, b []byte, segmentIndex int) error {
-=======
-func (f *file) addSegment(ctx context.Context, conn connectionpool.NntpConnection, segments []*nzb.NzbSegment, b []byte, segmentIndex int) error {
->>>>>>> 861b6e02
+func (f *file) addSegment(ctx context.Context, conn nntpcli.Connection, segments []*nzb.NzbSegment, b []byte, segmentIndex int) error {
 	a := f.buildArticleData(int64(segmentIndex))
 	b, err := ArticleToBytes(b, a)
 	if err != nil {

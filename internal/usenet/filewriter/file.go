--- conflicted
+++ resolved
@@ -385,9 +385,6 @@
 	}
 
 	err := retry.Do(func() error {
-<<<<<<< HEAD
-		err := conn.Post(b, f.metadata.ChunkSize)
-=======
 		// connection can be null in case OnRetry fails to get the connection
 		if conn == nil {
 			c, err := f.cp.Get()
@@ -398,8 +395,7 @@
 			conn = c
 		}
 
-		err := conn.Post(a)
->>>>>>> ac74af7f
+		err := conn.Post(b, f.metadata.ChunkSize)
 		if err != nil {
 			return err
 		}
@@ -411,11 +407,7 @@
 		retry.Delay(1*time.Second),
 		retry.DelayType(retry.FixedDelay),
 		retry.OnRetry(func(n uint, err error) {
-<<<<<<< HEAD
-			f.log.Info("Error uploading segment. Retrying", "error", err, "retry", n)
-=======
-			f.log.InfoContext(ctx, "Retrying upload", "error", err, "header", a.Header, "retry", n)
->>>>>>> ac74af7f
+			f.log.InfoContext(ctx, "Retrying upload", "error", err, "retry", n)
 
 			err = f.cp.Close(conn)
 			if err != nil {
